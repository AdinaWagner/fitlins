--- conflicted
+++ resolved
@@ -61,7 +61,6 @@
         iterfield=['session_info', 'contrast_info', 'bold_file', 'mask_file'],
         name='flm')
 
-<<<<<<< HEAD
     plot_design = pe.MapNode(
         DesignPlot(image_type='svg'),
         iterfield='data',
@@ -99,11 +98,9 @@
         SecondLevelModel(),
         iterfield=['contrast_info', 'contrast_indices'],
         name='slm')
-=======
+
     reportlet_dir = Path(base_dir) / 'reportlets' / 'fitlins'
     reportlet_dir.mkdir(parents=True, exist_ok=True)
-
->>>>>>> cceba1a4
 
     snippet_pattern = '[sub-{subject}/][ses-{session}/][sub-{subject}_]' \
         '[ses-{session}_]task-{task}_[run-{run}_]snippet.html'
@@ -116,17 +113,7 @@
 
     contrast_pattern = '[sub-{subject}/][ses-{session}/][sub-{subject}_]' \
         '[ses-{session}_]task-{task}_[run-{run}_]bold[_space-{space}]_' \
-<<<<<<< HEAD
-        'contrast-{contrast}_{type<effect>}.nii.gz',
-=======
         'contrast-{contrast}_{type<effect>}.nii.gz'
-    ds_estimate_maps = pe.MapNode(
-        BIDSDataSink(base_directory=out_dir,
-                     path_patterns=contrast_pattern),
-        iterfield=['fixed_entities', 'entities', 'in_file'],
-        run_without_submitting=True,
-        name='ds_estimate_maps')
->>>>>>> cceba1a4
     ds_contrast_maps = pe.MapNode(
         BIDSDataSink(base_directory=out_dir,
                      path_patterns=contrast_pattern),
@@ -136,17 +123,7 @@
 
     contrast_plot_pattern = '[sub-{subject}/][ses-{session}/][sub-{subject}_]'\
         '[ses-{session}_]task-{task}_[run-{run}_]bold[_space-{space}]_' \
-<<<<<<< HEAD
-        'contrast-{contrast}_ortho.png',
-=======
         'contrast-{contrast}_ortho.png'
-    ds_estimate_plots = pe.MapNode(
-        BIDSDataSink(base_directory=out_dir,
-                     path_patterns=contrast_plot_pattern),
-        iterfield=['fixed_entities', 'entities', 'in_file'],
-        run_without_submitting=True,
-        name='ds_estimate_plots')
->>>>>>> cceba1a4
     ds_contrast_plots = pe.MapNode(
         BIDSDataSink(base_directory=out_dir,
                      path_patterns=contrast_plot_pattern),
